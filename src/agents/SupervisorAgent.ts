--- conflicted
+++ resolved
@@ -141,19 +141,11 @@
           report.issuesToAddress.push(`WARNING: Field '${fieldName}' in estimate has low confidence (${field.confidence.toFixed(2)}).`);
         }
       };
-<<<<<<< HEAD
-      // --- Mandatory Estimate Fields ---
-      checkField('Property Address', estimateExtraction.data.propertyAddress, true);
-      checkField('Total RCV', estimateExtraction.data.totalRCV, false); // Changed to non-critical
-      checkField('Claim Number', estimateExtraction.data.claimNumber, false); // Changed to non-critical
-      checkField('Insurance Carrier', estimateExtraction.data.insuranceCarrier, false); // Changed to non-critical
-=======
       // --- Mandatory Estimate Fields (changed from critical to warnings) ---
       checkField('Property Address', estimateExtraction.data.propertyAddress, false);
       checkField('Total RCV', estimateExtraction.data.totalRCV, false);
       checkField('Claim Number', estimateExtraction.data.claimNumber, false);
       checkField('Insurance Carrier', estimateExtraction.data.insuranceCarrier, false);
->>>>>>> 7b200397
       if (estimateExtraction.data.lineItems.value && estimateExtraction.data.lineItems.value.length > 0) {
         report.highlights.push('Estimate line items were extracted.');
       } else {
@@ -170,10 +162,6 @@
         const fieldMissing = !field || field.value === null || field.value === undefined || (typeof field.value === 'string' && !field.value.toString().trim());
 
         if (fieldMissing) {
-<<<<<<< HEAD
-          // Always use WARNING for missing roof fields
-=======
->>>>>>> 7b200397
           report.issuesToAddress.push(`WARNING: Required roof measurement field '${fieldName}' is missing or empty.`);
         } else if (field.confidence < 0.5) {
           report.issuesToAddress.push(`WARNING: Roof field '${fieldName}' has low confidence (${field.confidence.toFixed(2)}).`);
@@ -288,27 +276,10 @@
     const orchestratorPartial = orchestrationOutput.status === JobStatus.FAILED_PARTIAL;
 
     if (orchestratorFailed) {
-<<<<<<< HEAD
-      // Only fail if orchestration completely failed
-=======
       // Only fail if orchestrator truly failed (no estimate data at all)
->>>>>>> 7b200397
       report.finalStatus = JobStatus.FAILED;
-      report.summary = report.summary || 'Critical failure during orchestration process. Manual intervention required.';
+      report.summary = report.summary || 'Critical failure during orchestration process.';
       confidence = 0.05;
-<<<<<<< HEAD
-    } else {
-      // All other cases complete with appropriate warnings
-      report.finalStatus = JobStatus.COMPLETED;
-      
-      if (hasCritical || orchestratorPartial) {
-        // Low confidence but still complete
-        confidence = 0.3;
-        report.summary = report.summary || 'Completed with low confidence. Critical issues identified that require manual review.';
-        report.highlights.push('Job completed but requires manual review due to low confidence.');
-      } else if (report.issuesToAddress.length > 0) {
-        // Medium confidence with warnings
-=======
     } else if (hasCritical) {
       // Only set FAILED_PARTIAL if there are truly critical issues (should be rare now)
       report.finalStatus = JobStatus.FAILED_PARTIAL;
@@ -320,20 +291,13 @@
       report.finalStatus = JobStatus.COMPLETED;
       if (report.issuesToAddress.length > 0 || orchestratorPartial) {
         // downgrade confidence but still succeed
->>>>>>> 7b200397
         confidence = 0.6;
-        report.summary = report.summary || 'Completed with warnings. Some issues were identified for review.';
-        report.highlights.push('Job completed with warnings.');
+        report.summary = report.summary || 'Completed with warnings that should be reviewed.';
       } else {
-        // High confidence
         confidence = 0.9;
-        report.summary = report.summary || 'Supervision completed successfully. All checks passed.';
-        report.highlights.push('Process completed without issues.');
-      }
-<<<<<<< HEAD
-=======
+        report.summary = report.summary || 'Supervision completed. All checks passed.';
+      }
       report.highlights.push('Process completed successfully.');
->>>>>>> 7b200397
     }
     
     // Factor in orchestrator's confidence
